--- conflicted
+++ resolved
@@ -279,7 +279,6 @@
       },
     });
 
-<<<<<<< HEAD
     // Register model import/export capabilities
     this.capabilities.push({
       name: 'openstudio.model.import',
@@ -514,9 +513,6 @@
         },
       },
     });
-
-=======
->>>>>>> bc69e8ca
     // Register workflow capabilities
     this.capabilities.push({
       name: 'openstudio.workflow.run',
@@ -767,10 +763,7 @@
         },
       },
     });
-<<<<<<< HEAD
-
-=======
->>>>>>> bc69e8ca
+
     logger.info(`Initialized ${this.capabilities.length} capabilities`);
   }
 
