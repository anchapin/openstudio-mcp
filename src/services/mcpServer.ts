/**
 * MCP Server implementation
 */
import WebSocket from 'ws';
import { MCPRequest, MCPResponse, MCPServerInterface } from '../interfaces';
import { logger } from '../utils';
import { validateRequest } from '../utils/validation';
import { RequestHandler } from '../handlers';
import { RequestRouter } from '../handlers/requestRouter';
import responseFormatter from './responseFormatter';
import config from '../config';
import { exec } from 'child_process';
import { promisify } from 'util';

const execAsync = promisify(exec);

// Create singleton instances of the RequestHandler and RequestRouter
const requestHandler = new RequestHandler();
const requestRouter = new RequestRouter(requestHandler);

/**
 * MCP Server capabilities
 */
export interface MCPCapability {
  name: string;
  description: string;
  parameters: Record<string, unknown>;
}

/**
 * MCP Server implementation
 */
export class MCPServer implements MCPServerInterface {
  private capabilities: MCPCapability[] = [];
  private clients: Map<WebSocket, { id: string }> = new Map();
  private openStudioVersion: string = 'Unknown';

  /**
   * Constructor
   */
  constructor() {
    this.initializeCapabilities();
    this.detectOpenStudioVersion();
  }

  /**
   * Detect OpenStudio version
   */
  private async detectOpenStudioVersion(): Promise<void> {
    try {
      const { stdout } = await execAsync(`${config.openStudio.cliPath} --version`);
      this.openStudioVersion = stdout.trim();
      logger.info(`Detected OpenStudio version: ${this.openStudioVersion}`);
    } catch (error) {
      logger.warn(
        { error: error instanceof Error ? error.message : String(error) },
        'Failed to detect OpenStudio version. Make sure OpenStudio CLI is installed and available in your PATH.',
      );
    }
  }

  /**
   * Initialize server capabilities
   */
  private initializeCapabilities(): void {
    // Register OpenStudio model capabilities
    this.capabilities.push({
      name: 'openstudio.model.create',
      description: 'Create a new OpenStudio model',
      parameters: {
        templateType: {
          type: 'string',
          description: 'Type of template to use',
          enum: ['empty', 'office', 'residential', 'retail', 'warehouse', 'school', 'hospital'],
          required: true,
        },
        path: {
          type: 'string',
          description: 'Path to save the model',
          required: true,
        },
        options: {
          type: 'object',
          description: 'Template options',
          required: false,
          properties: {
            buildingType: {
              type: 'string',
              description: 'Building type (e.g., MediumOffice, MidriseApartment)',
              required: false,
            },
            buildingVintage: {
              type: 'string',
              description: 'Building vintage (e.g., 90.1-2013)',
              required: false,
            },
            climateZone: {
              type: 'string',
              description: 'Climate zone (e.g., ASHRAE 169-2013-5A)',
              required: false,
            },
            weatherFilePath: {
              type: 'string',
              description: 'Path to weather file',
              required: false,
            },
            floorArea: {
              type: 'number',
              description: 'Floor area in square meters',
              required: false,
            },
            numStories: {
              type: 'number',
              description: 'Number of stories',
              required: false,
            },
            aspectRatio: {
              type: 'number',
              description: 'Aspect ratio (length/width)',
              required: false,
            },
            floorToFloorHeight: {
              type: 'number',
              description: 'Floor to floor height in meters',
              required: false,
            },
            includeHVAC: {
              type: 'boolean',
              description: 'Whether to include HVAC systems',
              required: false,
            },
          },
        },
        includeDefaultMeasures: {
          type: 'boolean',
          description: 'Whether to include default measures for the template type',
          required: false,
        },
      },
    });

    this.capabilities.push({
      name: 'openstudio.model.open',
      description: 'Open an existing OpenStudio model',
      parameters: {
        path: {
          type: 'string',
          description: 'Path to the model file',
          required: true,
        },
      },
    });

    this.capabilities.push({
      name: 'openstudio.model.save',
      description: 'Save an OpenStudio model',
      parameters: {
        path: {
          type: 'string',
          description: 'Path to save the model',
          required: true,
        },
      },
    });

    this.capabilities.push({
      name: 'openstudio.model.info',
      description: 'Get information about an OpenStudio model',
      parameters: {
        modelPath: {
          type: 'string',
          description: 'Path to the model file',
          required: true,
        },
        detailLevel: {
          type: 'string',
          description: 'Level of detail to include in the model information',
          enum: ['basic', 'detailed', 'complete'],
          required: false,
        },
      },
    });

    // Register OpenStudio simulation capabilities
    this.capabilities.push({
      name: 'openstudio.simulation.run',
      description: 'Run an OpenStudio simulation',
      parameters: {
        modelPath: {
          type: 'string',
          description: 'Path to the model file',
          required: true,
        },
        weatherFile: {
          type: 'string',
          description: 'Path to the weather file',
          required: false,
        },
        outputDirectory: {
          type: 'string',
          description: 'Directory to save simulation results',
          required: false,
        },
      },
    });

    // Register BCL capabilities
    this.capabilities.push({
      name: 'openstudio.bcl.search',
      description: 'Search for measures in the Building Component Library',
      parameters: {
        query: {
          type: 'string',
          description: 'Search query',
          required: true,
        },
        limit: {
          type: 'number',
          description: 'Maximum number of results to return',
          required: false,
        },
      },
    });

    this.capabilities.push({
      name: 'openstudio.bcl.download',
      description: 'Download a measure from the Building Component Library',
      parameters: {
        measureId: {
          type: 'string',
          description: 'ID of the measure to download',
          required: true,
        },
      },
    });

    this.capabilities.push({
      name: 'openstudio.bcl.recommend',
      description: 'Get measure recommendations based on context',
      parameters: {
        context: {
          type: 'string',
          description: 'Context description for measure recommendation',
          required: true,
        },
        modelPath: {
          type: 'string',
          description: 'Optional path to a model file for context-aware recommendations',
          required: false,
        },
        limit: {
          type: 'number',
          description: 'Maximum number of recommendations to return',
          required: false,
        },
      },
    });

    // Register measure capabilities
    this.capabilities.push({
      name: 'openstudio.measure.apply',
      description: 'Apply a measure to an OpenStudio model',
      parameters: {
        modelPath: {
          type: 'string',
          description: 'Path to the model file',
          required: true,
        },
        measurePath: {
          type: 'string',
          description: 'Path to the measure directory',
          required: true,
        },
        arguments: {
          type: 'object',
          description: 'Measure arguments',
          required: false,
        },
      },
    });

    // Register workflow capabilities
    this.capabilities.push({
      name: 'openstudio.workflow.run',
      description: 'Execute an OpenStudio Workflow (OSW) file',
      parameters: {
        workflow: {
          type: 'string',
          description: 'Path to OSW file or workflow object as JSON string',
          required: true,
        },
        options: {
          type: 'object',
          description: 'Workflow execution options',
          required: false,
          properties: {
            debug: {
              type: 'boolean',
              description: 'Enable debug mode',
              required: false,
            },
            measuresOnly: {
              type: 'boolean',
              description: 'Run measures only (skip simulation)',
              required: false,
            },
            postProcessOnly: {
              type: 'boolean',
              description: 'Run reporting measures only',
              required: false,
            },
            preserveRunDir: {
              type: 'boolean',
              description: 'Preserve run directory after execution',
              required: false,
            },
            outputDirectory: {
              type: 'string',
              description: 'Output directory for results',
              required: false,
            },
          },
        },
      },
    });

    this.capabilities.push({
      name: 'openstudio.workflow.validate',
      description: 'Validate an OpenStudio Workflow (OSW) file',
      parameters: {
        workflow: {
          type: 'string',
          description: 'Path to OSW file or workflow object as JSON string',
          required: true,
        },
        baseDirectory: {
          type: 'string',
          description: 'Base directory for resolving relative paths',
          required: false,
        },
      },
    });

    this.capabilities.push({
      name: 'openstudio.workflow.create',
      description: 'Create an OpenStudio Workflow (OSW) file',
      parameters: {
        templateName: {
          type: 'string',
          description: 'Template name (basic_analysis, calibration, hvac_analysis)',
          enum: ['basic_analysis', 'calibration', 'hvac_analysis', 'custom'],
          required: false,
        },
        name: {
          type: 'string',
          description: 'Workflow name',
          required: false,
        },
        description: {
          type: 'string',
          description: 'Workflow description',
          required: false,
        },
        seedFile: {
          type: 'string',
          description: 'Path to seed model file',
          required: true,
        },
        weatherFile: {
          type: 'string',
          description: 'Path to weather file',
          required: false,
        },
        steps: {
          type: 'array',
          description: 'Custom workflow steps',
          required: false,
          items: {
            type: 'object',
            properties: {
              measureDirName: {
                type: 'string',
                description: 'Measure directory name',
                required: true,
              },
              arguments: {
                type: 'object',
                description: 'Measure arguments',
                required: false,
              },
              name: {
                type: 'string',
                description: 'Step name',
                required: false,
              },
              description: {
                type: 'string',
                description: 'Step description',
                required: false,
              },
            },
          },
        },
        outputPath: {
          type: 'string',
          description: 'Output path for the workflow file',
          required: false,
        },
      },
    });

<<<<<<< HEAD
    // Register enhanced measure management capabilities
    this.capabilities.push({
      name: 'openstudio.measure.update',
      description: 'Update measure metadata and files',
      parameters: {
        measureId: {
          type: 'string',
          description: 'Measure ID to update (required for single measure update)',
          required: false,
        },
        updateAll: {
          type: 'boolean',
          description: 'Whether to update all measures in the measures directory',
          required: false,
        },
        options: {
          type: 'object',
          description: 'Update options',
          required: false,
          properties: {
            force: {
              type: 'boolean',
              description: 'Force update even if no changes detected',
              required: false,
            },
            updateReadme: {
              type: 'boolean',
              description: 'Update README.md.erb files',
              required: false,
            },
            updateXml: {
              type: 'boolean',
              description: 'Update measure.xml files',
              required: false,
            },
            measuresDir: {
              type: 'string',
              description: 'Custom measures directory',
              required: false,
            },
          },
        },
      },
    });

    this.capabilities.push({
      name: 'openstudio.measure.arguments.compute',
      description: 'Compute measure arguments dynamically based on model context',
      parameters: {
        measureId: {
          type: 'string',
          description: 'Measure ID to compute arguments for',
          required: true,
        },
        options: {
          type: 'object',
          description: 'Computation options',
          required: false,
          properties: {
            modelPath: {
              type: 'string',
              description: 'Path to model file for context-aware argument computation',
              required: false,
            },
            measuresDir: {
              type: 'string',
              description: 'Custom measures directory',
              required: false,
            },
            includeEnergyPlusMeasures: {
              type: 'boolean',
              description: 'Include EnergyPlus measure arguments',
              required: false,
            },
          },
        },
      },
    });

    this.capabilities.push({
      name: 'openstudio.measure.test',
      description: 'Run measure tests and generate reports',
      parameters: {
        measureId: {
          type: 'string',
          description: 'Measure ID to test',
          required: true,
        },
        options: {
          type: 'object',
          description: 'Test options',
          required: false,
          properties: {
            measuresDir: {
              type: 'string',
              description: 'Custom measures directory',
              required: false,
            },
            generateDashboard: {
              type: 'boolean',
              description: 'Generate test dashboard HTML report',
              required: false,
            },
            testFiles: {
              type: 'array',
              description: 'Specific test files to run',
              required: false,
              items: {
                type: 'string',
              },
            },
            timeout: {
              type: 'number',
              description: 'Test execution timeout in seconds',
              required: false,
            },
          },
        },
      },
    });

=======
>>>>>>> bd72f3ee
    logger.info(`Initialized ${this.capabilities.length} capabilities`);
  }

  /**
   * Register capabilities with the MCP client
   */
  public registerCapabilities(): void {
    logger.info('Registering capabilities with MCP client');
    // In a real implementation, this would send the capabilities to the MCP client
    // For now, we just log them
    logger.info({ capabilities: this.capabilities }, 'Registered capabilities');
  }

  /**
   * Handle a WebSocket connection
   * @param ws WebSocket connection
   */
  public handleConnection(ws: WebSocket): void {
    const clientId = `client-${Date.now()}-${Math.random().toString(36).substring(2, 9)}`;
    this.clients.set(ws, { id: clientId });
    logger.info({ clientId }, 'Client connected');

    ws.on('message', async (message: WebSocket.Data) => {
      try {
        const request = JSON.parse(message.toString()) as MCPRequest;
        logger.info({ clientId, request }, 'Received request');

        // Validate the request
        if (!this.validateRequest(request)) {
          const errorResponse: MCPResponse = {
            id: request.id || 'unknown',
            type: request.type || 'unknown',
            status: 'error',
            error: {
              code: 'INVALID_REQUEST',
              message: 'Invalid request format',
            },
          };
          ws.send(JSON.stringify(errorResponse));
          return;
        }

        // Process the request
        const response = await this.handleRequest(request);
        ws.send(JSON.stringify(response));
      } catch (error) {
        logger.error({ clientId, error }, 'Error processing message');
        const errorResponse: MCPResponse = {
          id: 'unknown',
          type: 'unknown',
          status: 'error',
          error: {
            code: 'INTERNAL_ERROR',
            message: 'Internal server error',
            details: error instanceof Error ? error.message : String(error),
          },
        };
        ws.send(JSON.stringify(errorResponse));
      }
    });

    ws.on('close', () => {
      logger.info({ clientId }, 'Client disconnected');
      this.clients.delete(ws);
    });

    ws.on('error', (error: Error) => {
      logger.error({ clientId, error: error.message }, 'WebSocket error');
    });

    // Send capabilities to the client
    this.sendCapabilities(ws);
  }

  /**
   * Send capabilities to a client
   * @param ws WebSocket connection
   */
  private sendCapabilities(ws: WebSocket): void {
    const client = this.clients.get(ws);
    if (!client) return;

    const capabilitiesResponse: MCPResponse = {
      id: 'server',
      type: 'capabilities',
      status: 'success',
      result: {
        capabilities: this.capabilities,
        serverInfo: {
          name: 'OpenStudio MCP Server',
          version: process.env.npm_package_version || '0.1.0',
          openStudioVersion: this.openStudioVersion,
        },
      },
    };

    ws.send(JSON.stringify(capabilitiesResponse));
    logger.info({ clientId: client.id }, 'Sent capabilities to client');
  }

  /**
   * Validate an MCP request
   * @param request MCP request
   * @returns True if the request is valid, false otherwise
   */
  public validateRequest(request: MCPRequest): boolean {
    // Use the validation utility
    const validationResult = validateRequest(request);

    if (!validationResult.valid) {
      logger.warn(
        {
          request,
          errors: validationResult.errors,
          errorCode: validationResult.errorCode,
        },
        'Request validation failed',
      );
      return false;
    }

    return true;
  }

  /**
   * Handle an MCP request
   * @param request MCP request
   * @returns MCP response
   */
  public async handleRequest(request: MCPRequest): Promise<MCPResponse> {
    // Use the RequestRouter to route the request to the appropriate handler
    logger.info({ requestId: request.id, requestType: request.type }, 'Routing request to handler');

    // Prepare response formatter options
    const formatterOptions = {
      serverVersion: process.env.npm_package_version || '0.1.0',
      openStudioVersion: this.openStudioVersion,
      includeMetadata: true,
      includeRawOutput: true,
    };

    try {
      // Route the request using the RequestRouter
      const result = await requestRouter.routeRequest(request);

      // Use the response formatter to format the response
      return responseFormatter.formatResponse(request.id, request.type, result, formatterOptions);
    } catch (error) {
      // Handle unexpected errors
      logger.error(
        {
          requestId: request.id,
          requestType: request.type,
          error: error instanceof Error ? error.message : String(error),
        },
        'Error executing handler',
      );

      // Use the response formatter to format the error response
      return responseFormatter.formatError(
        request.id,
        request.type,
        error instanceof Error ? error.message : String(error),
        'INTERNAL_ERROR',
        { originalError: error instanceof Error ? error.stack : String(error) },
        formatterOptions,
      );
    }
  }

  /**
   * Get the list of capabilities
   * @returns List of capabilities
   */
  public getCapabilities(): MCPCapability[] {
    return this.capabilities;
  }
}<|MERGE_RESOLUTION|>--- conflicted
+++ resolved
@@ -409,7 +409,6 @@
       },
     });
 
-<<<<<<< HEAD
     // Register enhanced measure management capabilities
     this.capabilities.push({
       name: 'openstudio.measure.update',
@@ -530,9 +529,6 @@
         },
       },
     });
-
-=======
->>>>>>> bd72f3ee
     logger.info(`Initialized ${this.capabilities.length} capabilities`);
   }
 
